--- conflicted
+++ resolved
@@ -5,8 +5,6 @@
 use crate::error::{PythonizeError, Result};
 
 /// Attempt to convert a Python object to an instance of `T`
-<<<<<<< HEAD
-=======
 pub fn depythonize<'py, 'obj, T>(obj: &'obj Bound<'py, PyAny>) -> Result<T>
 where
     T: Deserialize<'obj>,
@@ -16,11 +14,7 @@
 }
 
 /// Attempt to convert a Python object to an instance of `T`
-#[deprecated(
-    since = "0.21.1",
-    note = "will be replaced by `depythonize` in a future release"
-)]
->>>>>>> 3dd79504
+#[deprecated(since = "0.22.0", note = "use `depythonize` instead")]
 pub fn depythonize_bound<'py, T>(obj: Bound<'py, PyAny>) -> Result<T>
 where
     T: for<'a> Deserialize<'a>,
@@ -29,25 +23,6 @@
     T::deserialize(&mut depythonizer)
 }
 
-/// Attempt to convert a Python object to an instance of `T`
-#[deprecated(
-    since = "0.21.1",
-    note = "will be replaced by `depythonize` in a future release"
-)]
-pub fn depythonize_object<'de, T>(obj: &'de PyAny) -> Result<T>
-where
-    T: Deserialize<'de>,
-{
-    let obj = obj.as_borrowed().to_owned();
-    let mut depythonizer = Depythonizer::from_object(&obj);
-    T::deserialize(&mut depythonizer)
-}
-
-<<<<<<< HEAD
-impl<'py> Depythonizer<'py> {
-    /// Create a deserializer from a Python object
-    pub fn from_object_bound(input: Bound<'py, PyAny>) -> Self {
-=======
 /// A structure that deserializes Python objects into Rust values
 pub struct Depythonizer<'py, 'bound> {
     input: &'bound Bound<'py, PyAny>,
@@ -55,10 +30,7 @@
 
 impl<'py, 'bound> Depythonizer<'py, 'bound> {
     /// Create a deserializer from a Python object
-    pub fn from_object<'input, 'gil>(
-        input: &'input Bound<'gil, PyAny>,
-    ) -> Depythonizer<'gil, 'input> {
->>>>>>> 3dd79504
+    pub fn from_object<'input>(input: &'input Bound<'py, PyAny>) -> Depythonizer<'py, 'input> {
         Depythonizer { input }
     }
 
