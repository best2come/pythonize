--- conflicted
+++ resolved
@@ -1,18 +1,14 @@
 ## Unreleased
 
-<<<<<<< HEAD
 - Update to PyO3 0.22
-- Remove deprecated `depythonize`, use `depythonize_bound` instead
 - Remove deprecated `from_object`, use `from_object_bound` instead
 - Remove conversion from `PyDowncastError` to `PythonizeError`
-=======
-- `depythonize()` now take a `&Bound` and is no longer depreciate
-- `depythonize_object()` replace the old `depythonize()` and is depreciated
-- `depythonize_bound()` is depreciated
-- `Depythonizer` now need a `&Bound` and so have extra lifetime `'bound`
-- `Depythonizer::from_object()` now take a `&Bound` and is no longer depreciate
+- `depythonize()` now take a `&Bound` and is no longer deprecated
+- `depythonize_bound()` is now deprecated
+- `Depythonizer` now contains a `&Bound` and so has an extra lifetime `'bound`
+- `Depythonizer::from_object()` now take a `&Bound` and is no longer depreciated
 - `Depythonizer::from_object_bound()` can't be implemented so have been removed
->>>>>>> 3dd79504
+- `pythonize()` now returns `Bound<'py, PyAny>` instead of `Py<PyAny>`
 
 ## 0.21.1 - 2024-04-02
 
